#!/usr/bin/env bash

#"INTEL CONFIDENTIAL"
#Copyright 2015  Intel Corporation All Rights Reserved. 
#
#The source code contained or described herein and all documents related to the source code ("Material") are owned by Intel Corporation or its suppliers or licensors. Title to the Material remains with Intel Corporation or its suppliers and licensors. The Material contains trade secrets and proprietary and confidential information of Intel or its suppliers and licensors. The Material is protected by worldwide copyright and trade secret laws and treaty provisions. No part of the Material may be used, copied, reproduced, modified, published, uploaded, posted, transmitted, distributed, or disclosed in any way without Intel's prior express written permission.
#
#No license under any patent, copyright, trade secret or other intellectual property right is granted to or conferred upon you by disclosure or delivery of the Materials, either expressly, by implication, inducement, estoppel or otherwise. Any license under such intellectual property rights must be express and approved by Intel in writing.

query_run_main_method () {
	QUERY_SCRIPT="$QUERY_DIR/$QUERY_NAME.sql"
	if [ ! -r "$QUERY_SCRIPT" ]
	then
		echo "SQL file $QUERY_SCRIPT can not be read."
		exit 1
	fi

        runCmdWithErrorCheck runEngineCmd -f "$QUERY_SCRIPT"
	return $?
}

query_run_clean_method () {
	runCmdWithErrorCheck runEngineCmd -e "DROP TABLE IF EXISTS $TEMP_TABLE; DROP TABLE IF EXISTS $RESULT_TABLE;"
<<<<<<< HEAD
	return $?
=======
}

query_run_validate_method () {
	VALIDATION_TEMP_DIR="`mktemp -d`"
	runCmdWithErrorCheck runEngineCmd -e "INSERT OVERWRITE LOCAL DIRECTORY '$VALIDATION_TEMP_DIR' SELECT * FROM $RESULT_TABLE LIMIT 10;"
	if [ `wc -l < "$VALIDATION_TEMP_DIR/000000_0"` -ge 1 ]
	then
		echo "Validation passed: Query returned results"
	else
		echo "Validation failed: Query did not return results"
	fi
	rm -rf "$VALIDATION_TEMP_DIR"
>>>>>>> c0f3b906
}<|MERGE_RESOLUTION|>--- conflicted
+++ resolved
@@ -21,9 +21,7 @@
 
 query_run_clean_method () {
 	runCmdWithErrorCheck runEngineCmd -e "DROP TABLE IF EXISTS $TEMP_TABLE; DROP TABLE IF EXISTS $RESULT_TABLE;"
-<<<<<<< HEAD
 	return $?
-=======
 }
 
 query_run_validate_method () {
@@ -36,5 +34,4 @@
 		echo "Validation failed: Query did not return results"
 	fi
 	rm -rf "$VALIDATION_TEMP_DIR"
->>>>>>> c0f3b906
 }