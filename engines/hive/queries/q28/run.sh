--- conflicted
+++ resolved
@@ -133,11 +133,9 @@
 
 query_run_clean_method () {
 	runCmdWithErrorCheck runEngineCmd -e "DROP TABLE IF EXISTS $TEMP_TABLE1; DROP TABLE IF EXISTS $TEMP_TABLE2; DROP TABLE IF EXISTS $RESULT_TABLE;"
-<<<<<<< HEAD
-	return $?
-=======
 	runCmdWithErrorCheck hadoop fs -rm -r -f "$HDFS_RESULT_FILE"
 	runCmdWithErrorCheck hadoop fs -rm -r -f "$HDFS_RAW_RESULT_FILE"
+	return $?
 }
 
 query_run_validate_method () {
@@ -150,5 +148,4 @@
 		echo "Validation failed: Query did not return results"
 	fi
 	rm -rf "$VALIDATION_TEMP_FILE"
->>>>>>> c0f3b906
 }