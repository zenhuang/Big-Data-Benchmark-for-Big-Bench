#!/usr/bin/env bash

#"INTEL CONFIDENTIAL"
#Copyright 2015  Intel Corporation All Rights Reserved. 
#
#The source code contained or described herein and all documents related to the source code ("Material") are owned by Intel Corporation or its suppliers or licensors. Title to the Material remains with Intel Corporation or its suppliers and licensors. The Material contains trade secrets and proprietary and confidential information of Intel or its suppliers and licensors. The Material is protected by worldwide copyright and trade secret laws and treaty provisions. No part of the Material may be used, copied, reproduced, modified, published, uploaded, posted, transmitted, distributed, or disclosed in any way without Intel's prior express written permission.
#
#No license under any patent, copyright, trade secret or other intellectual property right is granted to or conferred upon you by disclosure or delivery of the Materials, either expressly, by implication, inducement, estoppel or otherwise. Any license under such intellectual property rights must be express and approved by Intel in writing.

TEMP_RESULT_TABLE="${TABLE_PREFIX}_temp_result"
TEMP_RESULT_DIR="$TEMP_DIR/$TEMP_RESULT_TABLE"

BINARY_PARAMS="$BINARY_PARAMS --hiveconf TEMP_RESULT_TABLE=$TEMP_RESULT_TABLE --hiveconf TEMP_RESULT_DIR=$TEMP_RESULT_DIR"

HDFS_RESULT_FILE="${RESULT_DIR}/cluster.txt"

query_run_main_method () {
	QUERY_SCRIPT="$QUERY_DIR/$QUERY_NAME.sql"
	if [ ! -r "$QUERY_SCRIPT" ]
	then
		echo "SQL file $QUERY_SCRIPT can not be read."
		exit 1
	fi

	#EXECUTION Plan:
	#step 1.  hive q25.sql		:	Run hive querys to extract kmeans input data
	#step 2.  mahout input		:	Generating sparse vectors
	#step 3.  mahout kmeans		:	Calculating k-means"
	#step 4.  mahout dump > hdfs/res:	Converting result and copy result do hdfs query result folder
	#step 5.  hive && hdfs 		:	cleanup.sql && hadoop fs rm MH

	MAHOUT_TEMP_DIR="$TEMP_DIR/mahout_temp"

	if [[ -z "$DEBUG_QUERY_PART" || $DEBUG_QUERY_PART -eq 1 ]] ; then
		echo "========================="
		echo "$QUERY_NAME Step 1/5: Executing hive queries"
		echo "tmp output: ${TEMP_RESULT_DIR}"
		echo "========================="
		# Write input for k-means into temp table
		runCmdWithErrorCheck runEngineCmd -f "$QUERY_SCRIPT"
		RETURN_CODE=$?
		if [[ $RETURN_CODE -ne 0 ]] ;  then return $RETURN_CODE; fi

	fi

	if [[ -z "$DEBUG_QUERY_PART" || $DEBUG_QUERY_PART -eq 2 ]] ; then
		echo "========================="
		echo "$QUERY_NAME Step 2/5: Generating sparse vectors"
		echo "Command "mahout org.apache.mahout.clustering.conversion.InputDriver -i "${TEMP_RESULT_DIR}" -o "${TEMP_RESULT_DIR}/Vec" -v org.apache.mahout.math.RandomAccessSparseVector #-c UTF-8 
		echo "tmp output: ${TEMP_RESULT_DIR}/Vec"
		echo "========================="

		runCmdWithErrorCheck mahout org.apache.mahout.clustering.conversion.InputDriver -i "${TEMP_RESULT_DIR}" -o "${TEMP_RESULT_DIR}/Vec" -v org.apache.mahout.math.RandomAccessSparseVector #-c UTF-8 
		RETURN_CODE=$?
		if [[ $RETURN_CODE -ne 0 ]] ;  then return $RETURN_CODE; fi
	fi

	if [[ -z "$DEBUG_QUERY_PART" || $DEBUG_QUERY_PART -eq 3 ]] ; then
		echo "========================="
		echo "$QUERY_NAME Step 3/5: Calculating k-means"
		echo "Command "mahout kmeans -i "$TEMP_RESULT_DIR/Vec" -c "$TEMP_RESULT_DIR/init-clusters" -o "$TEMP_RESULT_DIR/kmeans-clusters" -dm org.apache.mahout.common.distance.CosineDistanceMeasure -x 10 -k 8 -ow -cl
		echo "tmp output: $TEMP_RESULT_DIR/kmeans-clusters"
		echo "========================="

		runCmdWithErrorCheck mahout kmeans --tempDir "$MAHOUT_TEMP_DIR" -i "$TEMP_RESULT_DIR/Vec" -c "$TEMP_RESULT_DIR/init-clusters" -o "$TEMP_RESULT_DIR/kmeans-clusters" -dm org.apache.mahout.common.distance.CosineDistanceMeasure -x 10 -k 8 -ow -cl
		RETURN_CODE=$?
		if [[ $RETURN_CODE -ne 0 ]] ;  then return $RETURN_CODE; fi
	fi

	if [[ -z "$DEBUG_QUERY_PART" || $DEBUG_QUERY_PART -eq 4 ]] ; then
		echo "========================="
		echo "$QUERY_NAME Step 4/5: Converting result and store in hdfs $HDFS_RESULT_FILE"
		echo "command: mahout clusterdump -i $TEMP_RESULT_DIR/kmeans-clusters/clusters-*-final  -dm org.apache.mahout.common.distance.CosineDistanceMeasure -of TEXT | hadoop fs -copyFromLocal - $HDFS_RESULT_FILE"
		echo "========================="
	
		runCmdWithErrorCheck mahout clusterdump --tempDir "$MAHOUT_TEMP_DIR" -i "$TEMP_RESULT_DIR"/kmeans-clusters/clusters-*-final  -dm org.apache.mahout.common.distance.CosineDistanceMeasure -of TEXT | hadoop fs -copyFromLocal - "$HDFS_RESULT_FILE"
		#runCmdWithErrorCheck mahout seqdumper --tempDir "$MAHOUT_TEMP_DIR" -i $TEMP_RESULT_DIR/Vec/ -c $TEMP_RESULT_DIR/kmeans-clusters -o $TEMP_RESULT_DIR/results -dm org.apache.mahout.common.distance.CosineDistanceMeasure -x 10 -k 8 -ow -cl
		RETURN_CODE=$?
		if [[ $RETURN_CODE -ne 0 ]] ;  then return $RETURN_CODE; fi
	fi

	if [[ -z "$DEBUG_QUERY_PART" || $DEBUG_QUERY_PART -eq 5 ]] ; then
		echo "========================="
		echo "$QUERY_NAME Step 5/5: Clean up"
		echo "========================="
		runCmdWithErrorCheck runEngineCmd -f "${QUERY_DIR}/cleanup.sql"
		RETURN_CODE=$?
		if [[ $RETURN_CODE -ne 0 ]] ;  then return $RETURN_CODE; fi
		
		runCmdWithErrorCheck hadoop fs -rm -r -f "$TEMP_RESULT_DIR"
		RETURN_CODE=$?
		if [[ $RETURN_CODE -ne 0 ]] ;  then return $RETURN_CODE; fi
	fi
}

query_run_clean_method () {
	runCmdWithErrorCheck runEngineCmd -e "DROP TABLE IF EXISTS $TEMP_TABLE; DROP TABLE IF EXISTS $TEMP_RESULT_TABLE; DROP TABLE IF EXISTS $RESULT_TABLE;"
<<<<<<< HEAD
	return $?
=======
	runCmdWithErrorCheck hadoop fs -rm -r -f "$HDFS_RESULT_FILE"
}

query_run_validate_method () {
	VALIDATION_TEMP_FILE="`mktemp -u`"
	runCmdWithErrorCheck hadoop fs -copyToLocal "$HDFS_RESULT_FILE" "$VALIDATION_TEMP_FILE"
	if [ `wc -l < "$VALIDATION_TEMP_FILE"` -ge 1 ]
	then
		echo "Validation passed: Query returned results"
	else
		echo "Validation failed: Query did not return results"
	fi
	rm -rf "$VALIDATION_TEMP_FILE"
>>>>>>> c0f3b906
}<|MERGE_RESOLUTION|>--- conflicted
+++ resolved
@@ -95,10 +95,8 @@
 
 query_run_clean_method () {
 	runCmdWithErrorCheck runEngineCmd -e "DROP TABLE IF EXISTS $TEMP_TABLE; DROP TABLE IF EXISTS $TEMP_RESULT_TABLE; DROP TABLE IF EXISTS $RESULT_TABLE;"
-<<<<<<< HEAD
+	runCmdWithErrorCheck hadoop fs -rm -r -f "$HDFS_RESULT_FILE"
 	return $?
-=======
-	runCmdWithErrorCheck hadoop fs -rm -r -f "$HDFS_RESULT_FILE"
 }
 
 query_run_validate_method () {
@@ -111,5 +109,4 @@
 		echo "Validation failed: Query did not return results"
 	fi
 	rm -rf "$VALIDATION_TEMP_FILE"
->>>>>>> c0f3b906
 }