--- conflicted
+++ resolved
@@ -51,22 +51,7 @@
 CREATE VIEW ${hiveconf:TEMP_TABLE2} AS 
 SELECT * 
 FROM (
-<<<<<<< HEAD
-	--FROM (
-	--	FROM ${hiveconf:TEMP_TABLE1}
-        -- 	MAP 	${hiveconf:TEMP_TABLE1}.uid, 
-	--		${hiveconf:TEMP_TABLE1}.item, 
-	--		${hiveconf:TEMP_TABLE1}.wptype, 
-	--		${hiveconf:TEMP_TABLE1}.tstamp, 
-	--		${hiveconf:TEMP_TABLE1}.sessionid
-	--	-- USING 'python q4_mapper2.py'   AS uid, item, wptype, tstamp, sessionid  ||| use cat instead beacause this is a no-op mapper
-       	--	USING 'cat'   AS uid, item, wptype, tstamp, sessionid
-     	--	CLUSTER BY sessionid
-	--) q04_tmp_map_output
 	FROM ${hiveconf:TEMP_TABLE1} q04_tmp_map_output
-=======
-	FROM q04_tmp_sessions q04_tmp_map_output
->>>>>>> 30b62cf1
 	REDUCE 	q04_tmp_map_output.uid, 
 		q04_tmp_map_output.item, 
 		q04_tmp_map_output.wptype, 
@@ -89,12 +74,8 @@
 AS
 -- the real query part
 SELECT c.sid, COUNT (*) AS s_pages
-<<<<<<< HEAD
-FROM ${hiveconf:TEMP_TABLE2} c JOIN ${hiveconf:TEMP_TABLE1} s ON s.sessionid = c.sid
-=======
-FROM q04_tmp_cart_abandon c 
-JOIN q04_tmp_sessions s ON s.sessionid = c.sid
->>>>>>> 30b62cf1
+FROM ${hiveconf:TEMP_TABLE2} c 
+JOIN ${hiveconf:TEMP_TABLE1} s ON s.sessionid = c.sid
 GROUP BY c.sid
 ;
 
